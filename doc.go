// Copyright 2015 Alex Browne.  All rights reserved.
// Use of this source code is governed by the MIT
// license, which can be found in the LICENSE file.

// Package zoom is a blazing-fast datastore and querying engine for
// Go built on Redis. It supports models of any arbitrary struct
// type and provides basic querying functionality. It also supports
// atomic transactions, lua scripts, and running Redis commands
// directly if needed.
//
<<<<<<< HEAD
// Version 0.15.1
=======
// Version 0.16.0
>>>>>>> 8a9dbc54
//
// For installation instructions, examples, and more information
// visit https://github.com/albrow/zoom.
package zoom

//go:generate markdown-toc -i README.md<|MERGE_RESOLUTION|>--- conflicted
+++ resolved
@@ -8,11 +8,7 @@
 // atomic transactions, lua scripts, and running Redis commands
 // directly if needed.
 //
-<<<<<<< HEAD
-// Version 0.15.1
-=======
 // Version 0.16.0
->>>>>>> 8a9dbc54
 //
 // For installation instructions, examples, and more information
 // visit https://github.com/albrow/zoom.
